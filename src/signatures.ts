--- conflicted
+++ resolved
@@ -18,6 +18,7 @@
   RestRequestCancelOrderOrOrders,
   isRestRequestCancelOrder,
   isRestRequestCancelOrders,
+  RestRequestAssociateWallet,
 } from './types';
 
 /**
@@ -121,32 +122,25 @@
   ]);
 };
 
-<<<<<<< HEAD
-function solidityHashOfParams<K extends keyof TypeValuePairings>(
-  params: Array<[K, TypeValuePairings[K]]>,
+/**
+ * Generates the signature for the associate wallet request
+ */
+export function associateWalletHash(
+  associate: RestRequestAssociateWallet,
 ): string {
-=======
-export function associateWalletHash(
-  request: types.rest.request.RestRequestAssociateWallet,
-): string {
-  if (!request.wallet || !request.nonce) {
+  if (!associate.wallet || !associate.nonce) {
     throw new Error('Associate Wallet must provide a wallet and nonce');
   }
 
   return solidityHashOfParams([
-    ['uint128', uuidToUint8Array(request.nonce)],
-    ['address', request.wallet],
+    ['uint128', uuidToUint8Array(associate.nonce)],
+    ['address', associate.wallet],
   ]);
 }
 
-type TypeValuePair =
-  | ['string' | 'address', string]
-  | ['uint128', string | Uint8Array]
-  | ['uint8' | 'uint64', number]
-  | ['bool', boolean];
-
-function solidityHashOfParams(params: TypeValuePair[]): string {
->>>>>>> ad792550
+function solidityHashOfParams<K extends keyof TypeValuePairings>(
+  params: Array<[K, TypeValuePairings[K]]>,
+): string {
   const fields = params.map((param) => param[0]);
   const values = params.map((param) => param[1]);
 
