toc:
  - name: Clients
    children:
      - RestAuthenticatedClient
      - RestAuthenticatedClientOptions
      - RestPublicClient
      - RestPublicClientOptions
      - WebSocketClient
      - WebSocketClientOptions
  - name: Enums
    description: |
      Sets of named constants used as field types for several requests and responses
    children:
      - CandleInterval
      - EthTransactionStatus
      - Liquidity
      - MarketStatus
      - OrderSelfTradePrevention
      - OrderSide
      - OrderStateChange
      - OrderStatus
      - OrderTimeInForce
      - OrderType
  - name: REST Requests
    children:
<<<<<<< HEAD
      - RestRequestCancelOrders
      - RestRequestFindBalances
      - RestRequestFindCandles
      - RestRequestFindDeposit
      - RestRequestFindDeposits
      - RestRequestFindFill
      - RestRequestFindFills
      - RestRequestFindMarkets
      - RestRequestFindOrder
      - RestRequestFindOrders
      - RestRequestFindTrades
      - RestRequestFindWithdrawal
      - RestRequestFindWithdrawals
      - RestRequestOrder
      - RestRequestWithdrawal
  - name: REST Responses
    children:
      - RestResponseAsset
      - RestResponseBalance
      - RestResponseCandle
      - RestResponseDeposit
      - RestResponseExchangeInfo
      - RestResponseFill
      - RestResponseMarket
      - RestResponseOrder
      - RestResponseOrderBookLevel1
      - RestResponseOrderBookLevel2
      - RestResponseOrderBookPriceLevel
      - RestResponseOrderFill
      - RestResponsePing
      - RestResponseTicker
      - RestResponseTime
      - RestResponseTrade
      - RestResponseUser
      - RestResponseWallet
      - RestResponseWebSocketToken
      - RestResponseWithdrawal
=======
      - request.CancelOrders
      - request.FindBalances
      - request.FindCandles
      - request.FindDeposit
      - request.FindDeposits
      - request.FindFill
      - request.FindFills
      - request.FindMarkets
      - request.FindOrder
      - request.FindOrders
      - request.FindTrades
      - request.FindWithdrawal
      - request.FindWithdrawals
      - request.Order
      - request.Withdrawal
      - RestRequestAssociateWallet
  - name: REST Responses
    children:
      - response.Asset
      - response.Balance
      - response.Candle
      - response.Deposit
      - response.ExchangeInfo
      - response.Fill
      - response.Market
      - response.Order
      - response.OrderBookLevel1
      - response.OrderBookLevel2
      - response.OrderBookPriceLevel
      - response.OrderFill
      - response.Ping
      - response.Ticker
      - response.Time
      - response.Trade
      - response.User
      - response.Wallet
      - response.WebSocketToken
      - response.Withdrawal
      - RestResponseAssociateWallet
>>>>>>> ad792550
  - name: WebSocket Responses
    children:
      - WebSocketResponseError
      - WebSocketResponseSubscriptions
  - name: ECDSA Signatures
    children:
      - signatures.MessageSigner<|MERGE_RESOLUTION|>--- conflicted
+++ resolved
@@ -23,7 +23,6 @@
       - OrderType
   - name: REST Requests
     children:
-<<<<<<< HEAD
       - RestRequestCancelOrders
       - RestRequestFindBalances
       - RestRequestFindCandles
@@ -39,6 +38,7 @@
       - RestRequestFindWithdrawals
       - RestRequestOrder
       - RestRequestWithdrawal
+      - RestRequestAssociateWallet
   - name: REST Responses
     children:
       - RestResponseAsset
@@ -61,47 +61,7 @@
       - RestResponseWallet
       - RestResponseWebSocketToken
       - RestResponseWithdrawal
-=======
-      - request.CancelOrders
-      - request.FindBalances
-      - request.FindCandles
-      - request.FindDeposit
-      - request.FindDeposits
-      - request.FindFill
-      - request.FindFills
-      - request.FindMarkets
-      - request.FindOrder
-      - request.FindOrders
-      - request.FindTrades
-      - request.FindWithdrawal
-      - request.FindWithdrawals
-      - request.Order
-      - request.Withdrawal
-      - RestRequestAssociateWallet
-  - name: REST Responses
-    children:
-      - response.Asset
-      - response.Balance
-      - response.Candle
-      - response.Deposit
-      - response.ExchangeInfo
-      - response.Fill
-      - response.Market
-      - response.Order
-      - response.OrderBookLevel1
-      - response.OrderBookLevel2
-      - response.OrderBookPriceLevel
-      - response.OrderFill
-      - response.Ping
-      - response.Ticker
-      - response.Time
-      - response.Trade
-      - response.User
-      - response.Wallet
-      - response.WebSocketToken
-      - response.Withdrawal
       - RestResponseAssociateWallet
->>>>>>> ad792550
   - name: WebSocket Responses
     children:
       - WebSocketResponseError
